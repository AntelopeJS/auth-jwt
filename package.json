--- conflicted
+++ resolved
@@ -33,12 +33,8 @@
     "prepack": "pnpm run build",
     "prepare": "ajs module imports install",
     "release": "pnpm run lint && pnpm run test && pnpm run prepack && release-it",
-<<<<<<< HEAD
-    "test": "rm -fr dist && npx tsc && ajs module test"
-=======
-    "test": "echo \"No test specified\"",
+    "test": "rm -fr dist && npx tsc && ajs module test",
     "changelog": "changelogen"
->>>>>>> 688af5c4
   },
   "antelopeJs": {
     "exportsPath": "dist/interfaces",
@@ -63,12 +59,8 @@
   "devDependencies": {
     "@eslint/eslintrc": "^3.3.1",
     "@eslint/js": "^9.25.0",
-<<<<<<< HEAD
-    "@release-it/conventional-changelog": "^10.0.1",
-	  "@types/chai": "^4.3.3",
-	  "@types/mocha": "^10.0.10",
-=======
->>>>>>> 688af5c4
+    "@types/chai": "^4.3.3",
+    "@types/mocha": "^10.0.10",
     "@types/jsonwebtoken": "^9.0.9",
     "@types/node": "^22.14.1",
     "@types/ws": "^8.18.1",
